build
*~
<<<<<<< HEAD
.vscode
redis-plus-plus
*test
=======
.vscode/
>>>>>>> 025ca846
<|MERGE_RESOLUTION|>--- conflicted
+++ resolved
@@ -1,9 +1,6 @@
 build
 *~
-<<<<<<< HEAD
 .vscode
 redis-plus-plus
 *test
-=======
-.vscode/
->>>>>>> 025ca846
+.vscode/